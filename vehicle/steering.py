# steering.py
"""Module containing BOID steering behavior functions.

Since we typically won't need every single behaviour for a given instance,
import the needed ones from this module. The function that returns the force
for a given behaviour is named force_name-of-behviour.
"""

from sys import path
path.insert(0, '../vpoints')
from point2d import Point2d

# Constants for steering behaviours
from steering_constants import *

# Math Constants (for readability)
INF = float('inf')
from math import sqrt
SQRT_HALF = sqrt(0.5)

# Random number generator
from random import Random
rand_gen = Random()
rand_gen.seed()
rand_uni = lambda x: rand_gen.uniform(-x, x)


def force_seek(owner, target):
    """Steering force for SEEK behaviour.

    This is a simple behaviour that directs the owner towards a given point.
    Other, more complex behaviours make use of this.

    Parameters
    ----------
    owner: Vehicle
        The vehicle computing this force.
    position: Point2d
        The target point that owner is seeking to.
    """
    targetvel = (target - owner.pos).unit()
    targetvel = targetvel.scale(owner.maxspeed)
    return targetvel - owner.vel

def force_flee(owner, target, panic_squared=FLEE_PANIC_SQ):
    """Steering force for FLEE behaviour.

    Another simple behaviour that directs the owner away from a given point.

    Parameters
    ----------
    owner: Vehicle
        The vehicle computing this force.
    position: Point2d
        The target point that owner is fleeing from.
    panic_squared: float
        If specified, only compute a flee_force if squared distance
        to the target is less than this value.
    """
    targetvel = (owner.pos - target)
    if 1 < targetvel.sqnorm() < panic_squared:
        targetvel = targetvel.unit().scale(owner.maxspeed)
        return targetvel - owner.vel
    else:
        return Point2d(0,0)

def force_arrive(owner, target, hesitance=2.0):
    """Steering force for ARRIVE behaviour.

    This works like SEEK, except the vehicle gradually deccelerates as it
    nears the target position. The optional third parameter controls the
    amount of decceleration.

    Parameters
    ----------
    owner: Vehicle
        The vehicle computing this force.
    position: Point2d
        The target point that owner is to arrive at.
    hesistance: float
        Controls the time it takes to deccelerate; higher values give more
        gradual (and slow) decceleration. Suggested values are 1.0 - 10.0.

    """
    target_offset = (target - owner.pos)
    dist = target_offset.norm()
    if dist > 0:
        # The constant on the next line may need tweaking
        speed = dist / (ARRIVE_DECEL_TWEAK * hesitance)
        if speed > owner.maxspeed:
            speed = owner.maxspeed
        targetvel = target_offset.scale(speed/dist)
        return targetvel - owner.vel
    else:
        return Point2d(0,0)

def force_pursue(owner, prey):
    """Steering force for PURSUE behaviour.

    Similar to SEEK, but lead the prey by estimating its future location,
    based on current velocities.

    Parameters
    ----------
    owner: Vehicle
        The vehicle computing this force.
    prey: Vehicle
        The vehicle that owner will pursue.
    """
    prey_offset = prey.pos - owner.pos
    # If prey is in front and moving our way, SEEK to prey's position
    # Compute this using dot products; constant below is cos(10 degrees)
    # TODO: Double-check the math on this. Do we need to account for the
    #   vectors being non-unit, or check that we're actually facing prey?
    if prey_offset * prey.vel < -0.966:
        return force_seek(owner, prey.pos)

    # Otherwise, predict the future position of prey, assuming it has a
    # constant velocity. Prediction time is the distance to prey, divided
    # by the sum of our max speed and prey's current speed.
    ptime = prey_offset.norm()/(owner.maxspeed + prey.vel.norm())
    return force_seek(owner, prey.vel.scale(ptime) + prey.pos)

def force_evade(owner, predator):
    """Steering force for EVADE behaviour.

    Similar to FLEE, but try to get away from the predicted future position
    of the predator. Predators far away are ignored, EVADE_PANIC_SQ is used
    to control the panic distance passed to FLEE.

    Parameters
    ----------
    owner: Vehicle
        The vehicle computing this force.
    predator: Vehicle
        The vehicle that owner will pursue.
    """
    predator_offset = predator.pos - owner.pos
    # Predict the future position of predator, assuming it has a constant
    # velocity. Prediction time is the distance to predator divided
    # by the sum of our max speed and predator's current speed.
    ptime = predator_offset.norm()/(owner.maxspeed + predator.vel.norm())
    return force_flee(owner, predator.vel.scale(ptime) + predator.pos, EVADE_PANIC_SQ)

def force_wander(owner, steering):
    """Steering force for WANDER behavior.

    Parameters
    ----------
    owner: Vehicle
        The vehicle computing this force
    steering: SteeringBehavior
        An instance of SteeringBehavior (*not* a Vehicle, see note below)

    Note
    ----
    WANDER requires persistant data (specifically, the target of the wander
    circle), so we need access to the SteeringBehavior itself instead of the
    vehicle that owns it.
    """
    params = steering.wander_params
    jitter = params[2]

    # Add a random displacement to previous target and reproject
    target = steering.wander_target + Point2d(rand_uni(jitter), rand_uni(jitter))
    target.normalize()
    target = target.scale(params[1])
    steering.wander_target = target
    return force_seek(owner, owner.pos + target + owner.front.scale(params[0]))

def force_avoid(owner, obs_list):
    """Steering force for AVOID stationary obstacles behaviour.

    This projects a box in front of the owner and tries to find an obstacle
    for which collision is imminent (not always the closest obstacle). The
    owner will attempt to steer around that obstacle.

    Parameters
    ----------
    owner: Vehicle
        The vehicle computing this force.
    obs_list: list of PointMass2d
        List of obstacles to check for avoidance.
    """

    # Obstacles closer than this distance will be avoided
    front_d = (1 + owner.vel.norm()/owner.maxspeed)*AVOID_MIN_LENGTH
    front_sq = front_d * front_d

    # Find the closest obstacle within the detection box
    xmin = 1 + front_d
    obs_closest = None
    for obstacle in obs_list:
        # Consider only obstacles that are nearby
        target = obstacle.pos
        diff = target - owner.pos
        if diff.sqnorm() < front_sq:
            # Convert to local coordinates of the owner
            local_x = diff / owner.front # This is an Orthogonal projection
            # Only consider objects in front
            if local_x > 0:
                # Find nearest x-intercept of extended bounding circle
                local_y = diff / owner.left
                expr = owner.radius + obstacle.radius
                xval = local_x - sqrt(expr*expr + local_y*local_y)
                # If this obstacle is closer, update minimum values
                if xval < xmin:
                    xmin, lx, ly = xval, local_x, local_y
                    obs_closest = obstacle

    # If there is a closest obstacle, avoid it
    if obs_closest:
        lr = obs_closest.radius
        lat_scale = (lr - ly)*(2.0 - lr / front_d)
        brake_scale = (lr - lx)*AVOID_BRAKE_WEIGHT
        result = owner.front.scale(brake_scale) + owner.left.scale(lat_scale)
        return result
    else:
        return Point2d(0,0)

def force_takecover(owner, predator, obs_list, max_range, stalk=False):
    """Steering force for TAKECOVER behind obstacle.

    Owner attempts to move to the nearest position that will put an obstacle
    between itself and the predator. If no such points are within max_range,
    EVADE the predator instead.

    TODO: MOAR COMMENTS HERE.
    """

    # If owner is stalking, don't hide unless in front of predator
    if stalk:
        hide_dir = (owner.pos - predator.pos)
        if (hide_dir * predator.front)**2 < hide_dir.sqnorm()*TAKECOVER_STALK_T:
            return Point2d(0,0)

    best_dsq = max_range*max_range
    best_pos = None
    for obs in obs_list:
        # Find the hiding point for this obstacle
        hide_dir = (obs.pos - predator.pos).unit()
        hide_pos = obs.pos + hide_dir.scale(obs.radius + owner.radius)
        hide_dsq = (hide_pos - owner.pos).sqnorm()
        # Update distance and position if this obstacle is better
        if hide_dsq < best_dsq:
            best_pos = hide_pos
            best_dsq = hide_dsq

    if best_pos is None:
        return force_evade(owner, predator)
    else:
        return force_arrive(owner, best_pos, 1.0)

def force_wallavoid(owner, whisk_units, whisk_lens, wall_list):
    """Steering force for WALLAVOID behaviour with aribtrary whiskers.

    For each whisker, we find the wall with point of intersection closest
    to the base of the whisker. If such a wall is detected, it contributes a
    force in the direction of the wall normal proportional to the penetration
    depth of the whisker. Total force is the resultant vector sum.

    Parameters
    ----------
    owner: Vehicle
        The vehicle computing this force.
    whisk_units: list of Point2d or 2-tuple
        Whisker UNIT vectors in owner's local coordinates (forward is x+).
    whisk_lens: list of positive int or float
        Lengths of whiskers, in same order as whisk_units above.
    wall_list: list of SimpleWall2d
        Walls to test for avoidance.
    """

    n = len(whisk_units)
    whisk_front = n*[Point2d(0,0)]
    closest_wall = n*[None]

    # Covert unit vectors for each whisker to global coordinates
    for i in range(n):
        whisker = whisk_units[i]
        unit_whisker = owner.front.scale(whisker[0]) + owner.left.scale(whisker[1])
        whisk_front[i] = unit_whisker
        t_min = whisk_lens[:]

    # Find the closest wall intersecting each whisker
    for wall in wall_list:
        # TODO: Check against wall radius for better efficiency??

        # Numerator of intersection test is the same for all whiskers
        t_numer = wall.front * (wall.pos - owner.pos)
        for i in range(n):
            # Is vehicle in front and whisker tip behind wall's infinite line?
            try:
                t = t_numer / (wall.front * whisk_front[i])
            except ZeroDivisionError:
                # Whisker is parallel to wall in this case, no intersection
                continue
            if 0 < t < t_min[i]:
                # Is the point of intersection actually on the wall segment?
                poi = owner.pos + whisk_front[i].scale(t)
                if (wall.pos - poi).sqnorm() <= wall.rsq:
                    # This is the closest intersecting wall so far
                    closest_wall[i] = wall
                    t_min[i] = t

    # For each whisker, add the force away from the closest wall (if any)
    result = Point2d(0,0)
    for i in range(n):
        if closest_wall[i] is not None:
            depth = whisk_lens[i] - t_min[i]
            result += closest_wall[i].front.scale(depth)

    # Scale by owner radius; bigger objects should tend to stay away
    return result.scale(owner.radius)

def force_guard(owner, guard_this, guard_from, aggro):
    """Steering force for GUARD behavior.

    Parameters
    ----------
    owner: Vehicle
        The vehicle computing this force.
    guard_this: Vehicle
        The Vehicle that owner is guarding.
    guard_from: Vehicle
        The Vehicle that owner is guarding against.
    aggro: float
        Value from 0 to 1; controls aggressiveness (see notes below)

    Notes
    -----
    This is a more general version of INTERPOSE. The vehicle will attempt
    to position itself between guard_this and guard_from, at a relative
    distance controlled by aggro. Setting aggro near zero will position near
    guard_this; aggro near 1.0 will position near guard_from.

    The formula is the standard parameterization of a line segment, so we can
    actually set aggro outside of the unit interval.
    """

    # Find the desired position between the two objects as of now:
    target_pos = guard_this.pos
    from_pos = guard_from.pos
    want_pos = target_pos + (from_pos - target_pos).scale(aggro)

    # Predict future positions based on owner's distance/maxspeed to want_pos
    est_time = (want_pos - owner.pos).norm()/owner.maxspeed
    target_pos += guard_this.vel.scale(est_time)
    from_pos += guard_from.vel.scale(est_time)
    want_pos = target_pos + (from_pos - target_pos).scale(aggro)

    return force_arrive(owner, want_pos, 1.0)

def force_follow(owner, leader, offset):
    """Steering force for FOLLOW the leader at some offset.

    Parameters
    ----------
    owner: Vehicle
        The vehicle computing this force.
    leader: Vehicle
        The lead vehicle that the owner is following.
    offset: Point2d
        Offset from leader (in leader's local coordinates, front = +x)
    """

    target_pos = leader.pos + leader.front.scale(offset.x) + leader.left.scale(offset.y)
    diff = target_pos - owner.pos
    ptime = diff.norm() / (owner.maxspeed + leader.vel.norm())
    target_pos += leader.vel.scale(ptime)
    return force_arrive(owner, target_pos, FOLLOW_ARRIVE_HESITANCE)

##############################################
### Group (flocking) behaviours start here ###
##############################################

def force_separate(owner):
    """Steering force for SEPARATE group behaviour.

    Parameters
    ----------
    owner: Vehicle
        The vehicle computing this force.

    Notes
    -----
    All flocking forces use owner.neighbor_list to find a flock; set this list
    before calling this function.

    For each neighbor, include a force away from that neighbor with magnitude
    proportional to the neighbor radius and inversely proprotional to distance.
    This gave nicer results and allows us to cleverly avoid computing a sqrt.
    """
    result = Point2d(0,0)
    for other in owner.neighbor_list:
        if other is not owner:
            offset = owner.pos - other.pos
            result += offset.scale(FLOCKING_SEPARATE_SCALE*other.radius/offset.sqnorm())
    return result

def force_align(owner):
    """Steering force for ALIGN group behaviour.

    Parameters
    ----------
    owner: Vehicle
        The vehicle computing this force.

    Notes
    -----
    All flocking forces use owner.neighbor_list to find a flock; set this list
    before calling this function.

    Unlike(?) traditional boids, we ALIGN with the average of neighbors'
    velocity vectors. Align with heading (normalize velocity) looked weird.
    """
    result = Point2d(0,0)
    n = 0
    for other in owner.neighbor_list:
        if other is not owner:
            result += other.vel
            n += 1
    if n > 0:
        result = result.scale(1.0/n)
        result -= owner.front
    return result

def force_cohesion(owner):
    """Steering force for COHESION group behaviour.

        Parameters
    ----------
    owner: Vehicle
        The vehicle computing this force.

    Notes
    -----
    All flocking forces use owner.neighbor_list to find a flock; set this list
    before calling this function.
    """
    center = Point2d(0,0)
    n = 0
    for other in owner.neighbor_list:
        if other is not owner:
            center += other.pos
            n += 1
    if n > 0:
        center = center.scale(1.0/n)
        return force_arrive(owner, center, FLOCKING_COHESHION_HESITANCE)
    else:
        return Point2d(0,0)


########################################################
### Navigator-type class to control vehicle steering ###
########################################################

class SteeringBehavior(object):
    """Helper class for managing a vehicle's autonomous steering.

    Each vehicle should maintain a reference to an instance of this class,
    and call the compute_force() method when an update is needed.

    Parameters
    ----------
    vehicle: PointMass2d
        The vehicle that will be steered by this instance
    use_budget: boolean
        Default (True) uses vehicle's maxforce as a force budget per update.
        If set to False, all active behaviors are consdidered each update.
    """

    PRIORITY_DEFAULTS = ['WALLAVOID',
                         'AVOID',
                         'SEPARATE',
                         'FLEE',
                         'EVADE',
                         'SEEK',
                         'ARRIVE',
                         'TAKECOVER',
                         'PURSUE',
                         'GUARD',
                         'FOLLOW',
                         'COHESION',
                         'ALIGN',
                         'WANDER'
                         ]

    # TODO: Need some kind of interface to gameworld data here??

    def __init__(self, vehicle, use_budget=True):
        self.vehicle = vehicle
        self.status = {'SEEK': False,
                       'FLEE': False,
                       'ARRIVE': False,
                       'PURSUE': False,
                       'EVADE': False,
                       'TAKECOVER': False,
                       'WANDER': False,
                       'AVOID': False,
                       'WALLAVOID': False,
                       'GUARD': False,
                       'FOLLOW': False,
                       'SEPARATE': False,
                       'ALIGN': False,
                       'COHESION': False
                       }
        self.targets = dict()
<<<<<<< HEAD
=======
        self.flocking = False        
>>>>>>> 01d4d306
        
        # Set the appropriate compute_force_ function here.
        if use_budget is True:
            self.compute_force = self.compute_force_budgeted
            # Kludge function to sort behaviours by order in PRIORITY_DEFAULTS
            self.priority_key = lambda fnc: SteeringBehavior.PRIORITY_DEFAULTS.index(fnc[0].func_name[6:].upper())
            self.set_priorities()
        else:
            self.compute_force = self.compute_force_simple

    def set_target(self, **kwargs):
        """Initializes one or more steering behaviours.

        Parameters
        ----------
        SEEK: (float, float), optional
            If given, the vehicle will begin SEEKing towards this point.
        FLEE: (float, float), optional
            If given, the vehicle will begin FLEEing towards this point.
        ARRIVE: (float, float), optional
            If given, the vehicle will begin ARRIVEing towards this point.
        PURSUE: PointMass2d, optional
            If given, the vehicle will begin PURSUEing the prey.
        EVADE: PointMass2d, optional
            If given, the vehicle will begin EVADEing the predator
        TAKECOVER: PointMass2d, optional
            If given, the vehicle will try to TAKECOVER from the predator.
        WANDER: tuple of int or float, optional
            (Distance, Radius, Jitter) for WANDER behaviour
        AVOID: tuple of PointMass2d, optional
            Tuple (iterable ok?) of obstacles to be avoided.
        WALLAVOID: tuple of SimpleWall2d, optional
            List of walls to be avoided
        GUARD: (Vehicle, Vehicle, float), optional
            (GuardTarget, GuardFrom, AggressivePercent)
        FOLLOW: (Vehicle, Point2d), optional
            (Leader, OffsetFromLeader)
        SEPARATE: List of Vehicle, optional
            Vehicle list to flock against
        ALIGN: List of Vehicle, optional
            Vehicle list to flock against
        COHESION: List of Vehicle, optional
            Vehicle list to flock against

        Notes
        -----
        Flocking behaviours (SEPARATE, ALIGN, COHESION) automatically set
        self.flocking to True; this is used by force_foo functions so that
        neighbors need only be tagged once per cycle (for efficiency).
        """

        keylist = kwargs.keys()
        if 'SEEK' in keylist:
            target = kwargs['SEEK']
            # TODO: Error checking here.
            self.targets[force_seek] = (Point2d(*target),)
            self.status['SEEK'] = True
            print "SEEK active."

        if 'FLEE' in keylist:
            target = kwargs['FLEE']
            # TODO: Error checking here.
            self.targets[force_flee] = (Point2d(*target),)
            self.status['FLEE'] = True
            print "FLEE active."

        if 'ARRIVE' in keylist:
            target = kwargs['ARRIVE']
            if len(target) == 2:
                self.targets[force_arrive] = (Point2d(*target),)
            else:
                self.targets[force_arrive] = (Point2d(target[0], target[1]), target[2])
            self.status['ARRIVE'] = True
            print "ARRIVE active."

        if 'PURSUE' in keylist:
            prey = kwargs['PURSUE']
            # TODO: Error checking here.
            self.targets[force_pursue] = (prey,)
            self.status['PURSUE'] = True
            print "PURSUE active."

        if 'EVADE' in keylist:
            predator = kwargs['EVADE']
            # TODO: Error checking here.
            self.targets[force_evade] = (predator,)
            self.status['EVADE'] = True
            print "EVADE active."

        if 'TAKECOVER' in keylist:
            self.targets[force_takecover] = kwargs['TAKECOVER']
            self.status['TAKECOVER'] = True
            print "TAKECOVER active."

        if 'WANDER' in keylist:
            # TODO: Fix arguments, check errors
            self.wander_params = kwargs['WANDER']
            self.wander_target = self.vehicle.front
            # Next line may seem weird, but needed for unified interface.
            self.targets[force_wander] = (self,)
            self.status['WANDER'] = True
            print "WANDER active."

        if 'AVOID' in keylist:
            self.targets[force_avoid] = (kwargs['AVOID'],)
            # TODO: Fix arguments, check errors
            # Currently we're passing a list of PointMass2d's
            self.status['AVOID'] = True
            print "AVOID obstacles active."

        if 'WALLAVOID' in keylist:
            info = kwargs['WALLAVOID']
            # TODO: Fix arguments, check errors
            # Three whiskers: Front and left/right by 45 degrees
            whiskers = [Point2d(1,0), Point2d(SQRT_HALF, SQRT_HALF), Point2d(SQRT_HALF, -SQRT_HALF)]
            whisker_lengths = [info[0]] + 2*[info[0]*WALLAVOID_WHISKER_SCALE]
            self.targets[force_wallavoid] = [whiskers, whisker_lengths, info[1]]
            self.status['WALLAVOID'] = True
            print "WALLAVOID active"

        if 'GUARD' in keylist:
            self.targets[force_guard] = kwargs['GUARD']
            # TODO: Check for errors
            self.status['GUARD'] = True
            print "GUARD active."

        if 'FOLLOW' in keylist:
            self.targets[force_follow] = kwargs['FOLLOW']
            # TODO: Check for errors
            self.status['FOLLOW'] = True
            print "FOLLOW leader active."

        if 'SEPARATE' in keylist:
            n_list = kwargs['SEPARATE']
            self.flocking = True
            # TODO: Check for errors
            self.targets[force_separate] = ()
            self.flockmates = n_list[:]
            self.status['SEPARATE'] = True
            print 'SEPARATE (flocking) active.'

        if 'ALIGN' in keylist:
            n_list = kwargs['ALIGN']
            self.flocking = True
            # TODO: Check for errors
            self.targets[force_align] = ()
            self.flockmates = n_list[:]
            self.status['ALIGN'] = True
            print 'ALIGN (flocking) active.'

        if 'COHESION' in keylist:
            n_list = kwargs['COHESION']
            self.flocking = True
            # TODO: Check for errors
            self.targets[force_cohesion] = ()
            self.flockmates = n_list[:]
            self.status['COHESION'] = True
            print 'COHESION (flocking) active.'

        self.set_priorities()

    def flag_neighbor_vehicles(self, vlist=()):
        """

        Parameters
        ----------
        owner: Vehicle
            Neighbors of this vehicle will be updated. See Notes below.
        vlist: List of Vehicle
            List of vehicles to be checked against. See Notes below.

        Notes
        -----
        This function checks other vehicles based on their distance to owner and
        includes only vehicles in front of the owner. Maximum distnance is the
        owner's radius times FLOCKING_RADIUS_MULTIPLIER. We may consider more
        sophisticated sensing of neighbors in the future.

        Results of flagging are stored as owner.neighbor_list to be read later by
        force_ functions that require this info. Be sure to run this function
        before any such force_ functions (mostly for flocking).

        This is designed to work with pre-processing (such as spatial partitioning
        or flocking with certain vehicles only); the results of which are passed
        in as vlist. If this isn't needed,
        """
        owner = self.vehicle
        n_radius = owner.radius * FLOCKING_RADIUS_MULTIPLIER
        neighbor_list = list()
        # TODO: Pre-process self.flockmates and loop over that result.
        for other in self.flockmates:
            if other is not owner:
                min_range = n_radius + other.radius
                offset = other.pos - owner.pos
                if offset.sqnorm() < min_range * min_range:
                    # Only consider neighbors to the front
                    if offset*owner.front >=0:
                        neighbor_list.append(other)
        owner.neighbor_list = neighbor_list

    def compute_force_simple(self):
        """Find the required steering force based on current behaviors.

        Returns
        -------
        Point2d: Steering force.
        """
        force = Point2d(0,0)
        owner = self.vehicle
        # TODO: If any flocking is active, determine neighbors first
        if self.flocking is True:
            self.flag_neighbor_vehicles(self.flockmates)

        # This assumes self.targets is a dictionary with keys equal to
        # appropriate force_foo functons, and values equal to the parameters
        # to be passed. All force_ functions take a vehicle as their first
        # argument; we look this up here and do not store in self.targets.
        for f, t in self.targets.iteritems():
            force += f(owner, *t)
        return force

    def set_priorities(self):
        """Create a prioritized list of steering behaviours for later use."""
        self.priorities = sorted(self.targets.items(), key=self.priority_key)

    def compute_force_budgeted(self):
        """Find prioritized steering force within the vehicle's budget.

        Returns
        -------
        Point2d: Steering force.
        """
        force = Point2d(0,0)
        owner = self.vehicle
        # If any flocking is active, determine neighbors first
        if self.flocking is True:
            self.flag_neighbor_vehicles(self.flockmates)

        budget = owner.maxforce
        for (f, t) in self.priorities:
            newforce = f(owner, *t)
            newnorm = newforce.norm()
            if budget > newnorm:
                # If there is enough force budget left, continue as usual
                force += newforce
                budget -= newnorm
            else:
                # Scale newforce to remaining budget, apply, and exit
                newforce.scale(budget/newnorm)
                force += newforce
                return force

        # If any budget is leftover, just return the total force
        return force

if __name__ == "__main__":
    print "Steering behavior functions. Import this elsewhere."<|MERGE_RESOLUTION|>--- conflicted
+++ resolved
@@ -506,10 +506,7 @@
                        'COHESION': False
                        }
         self.targets = dict()
-<<<<<<< HEAD
-=======
-        self.flocking = False        
->>>>>>> 01d4d306
+        self.flocking = False   
         
         # Set the appropriate compute_force_ function here.
         if use_budget is True:
