--- conflicted
+++ resolved
@@ -543,11 +543,7 @@
             Vehicle list to flock against
         ALIGN: List of Vehicle, optional
             Vehicle list to flock against
-<<<<<<< HEAD
         COHESION: List of Vehicle, optional
-            Vehicle list to flock against
-=======
->>>>>>> 67285409
             
         Note
         ----
